--- conflicted
+++ resolved
@@ -160,7 +160,6 @@
     adata = adata[:, np.intersect1d(entities, adata.var.index)]
 
     # Get lr results
-<<<<<<< HEAD
     lr_res = _get_lr(adata=adata,
                      resource=resource,
                      mat_mean=mat_mean,
@@ -170,16 +169,6 @@
                      base=base,
                      verbose=verbose
                      )
-=======
-    lr_res = _get_lr(adata=adata, 
-                     resource=resource,
-                     mat_mean=mat_mean, 
-                     mat_max=mat_max,
-                     relevant_cols=_key_cols + _add_cols + _complex_cols,
-                     de_method=de_method,
-                     base=base, 
-                     verbose=verbose)
->>>>>>> 11156ddd
 
     # Mean Sums required for NATMI (note done on subunits also)
     if 'ligand_means_sums' in _add_cols:
@@ -372,6 +361,7 @@
         assert isinstance(mat_mean, np.float32)
         lr_res['mat_mean'] = mat_mean
 
+    # NOTE: this is not needed
     if isinstance(mat_max, np.float32):
         lr_res['mat_max'] = mat_max
 
